// Copyright 2016 LinkedIn Corp.
// Licensed under the Apache License, Version 2.0 (the "License"); you may not use this file except in compliance with the License.
// You may obtain a copy of the License at http://www.apache.org/licenses/LICENSE-2.0
//
// Unless required by applicable law or agreed to in writing,
// software distributed under the License is distributed on an "AS IS" BASIS,
// WITHOUT WARRANTIES OR CONDITIONS OF ANY KIND, either express or implied.

import CoreGraphics

/**
 A protocol for types that layout view frames.
 
 ### Basic layouts

 Many UIs can be expressed by composing the basic layouts that LayoutKit provides:

 - `LabelLayout`
 - `InsetLayout`
 - `SizeLayout`
 - `StackLayout`
 
 If your UI can not be expressed by composing these basic layouts,
 then you can create a custom layout. Custom layouts are recommended but not required to conform
 to the `ConfigurableLayout` protocol due to the type safety and default implementation that it adds.

 ### Layout algorithm

 Layout is performed in two steps:

   1. `measurement(within:)`
   2. `arrangement(within:measurement:)`.

 `arrangement(origin:width:height:)` is a convenience method for doing both passes in one function call.

 ### Threading

 Layouts MUST be thread-safe.
*/
public protocol Layout {

    /**
     Measures the minimum size of the layout and its sublayouts.

     It MAY be run on a background thread.
     
     - parameter maxSize: The maximum size available to the layout.
     - returns: The minimum size required by the layout and its sublayouts given a maximum size.
     The size of the layout MUST NOT exceed `maxSize`.
     */
    func measurement(within maxSize: CGSize) -> LayoutMeasurement

    /**
     Returns the arrangement of frames for the layout inside a given rect.
     The frames SHOULD NOT overflow rect, otherwise they may overlap with adjacent layouts.

     The layout MAY choose to not use the entire rect (and instead align itself in some way inside of the rect),
     but the caller SHOULD NOT reallocate unused space to other layouts because this could break the layout's desired alignment and padding.
     Space allocation SHOULD happen during the measure pass.

     MAY be run on a background thread.
     
     - parameter rect: The rectangle that the layout must position itself in.
     - parameter measurement: A measurement which has size less than or equal to `rect.size` and greater than or equal to `measurement.maxSize`.
     - returns: A complete set of frames for the layout.
     */
    func arrangement(within rect: CGRect, measurement: LayoutMeasurement) -> LayoutArrangement

    /**
     Indicates whether a View object needs to be created for this layout.
     Layouts that just position their sublayouts can return false here.
     */
    var needsView: Bool { get }
    
    /**
     Returns a new UIView for the layout.
     It is not called on a layout if the layout is using a recycled view.

     MUST be run on the main thread.
     */
    func makeView() -> View

    /**
     Configures the given view.

     MUST be run on the main thread.
     */
    func configure(baseTypeView: View)

    /**
     The flexibility of the layout.

     If a layout has a single sublayout, it SHOULD inherit the flexiblity of its sublayout.
     If a layout has no sublayouts (e.g. LabelLayout), it SHOULD allow its flexibility to be configured.
     All layouts SHOULD provide a default flexiblity.

     TODO: figure out how to assert if inflexible layouts are compressed.
     */
    var flexibility: Flexibility { get }

    /**
     An identifier for the view that is produced by this layout.
     
     If this layout is applied to an existing view hierarchy, and if there is a view with an identical viewReuseId,
     then that view will be reused for the new layout. If there is more than one view with the same viewReuseId, then an arbitrary one will be reused.
     */
    var viewReuseId: String? { get }

<<<<<<< HEAD
    var identifier: String { get }
=======

    /**
     An identifier that specifies the type view content

     Use this identifier enable view reuse between layouts that produce same kind of views.
    */
    var viewReuseGroup: String? { get }
>>>>>>> 8378852c
}

public extension Layout {

    /**
     Convenience function that measures and positions the layout given exact width and/or height constraints.

     - parameter origin: The returned layout will be positioned at origin. Defaults to CGPointZero.
     - parameter width: The exact width that the layout should consume.
         If nil, the layout is given exactly the size that it requested during the measure pass.
     - parameter height: The exact height that the layout should consume.
         If nil, the layout is given exactly the size that it requested during the measure pass.
     */
    func arrangement(origin: CGPoint = .zero, width: CGFloat? = nil, height: CGFloat? = nil) -> LayoutArrangement {
//        let start = CFAbsoluteTimeGetCurrent()
        let maxSize = CGSize(width: width ?? CGFloat.greatestFiniteMagnitude, height: height ?? CGFloat.greatestFiniteMagnitude)
        let measurement = self.measurement(within: maxSize)
//        let measureEnd = CFAbsoluteTimeGetCurrent()
        var rect = CGRect(origin: origin, size: measurement.size)
        rect.size.width = width ?? rect.size.width
        rect.size.height = height ?? rect.size.height
        let arrangement = self.arrangement(within: rect, measurement: measurement)
//        let layoutEnd = CFAbsoluteTimeGetCurrent()
//        NSLog("layout: \((layoutEnd-start).ms) (measure: \((measureEnd-start).ms) + layout: \((layoutEnd-measureEnd).ms))")
        return arrangement
    }
}<|MERGE_RESOLUTION|>--- conflicted
+++ resolved
@@ -106,9 +106,6 @@
      */
     var viewReuseId: String? { get }
 
-<<<<<<< HEAD
-    var identifier: String { get }
-=======
 
     /**
      An identifier that specifies the type view content
@@ -116,7 +113,8 @@
      Use this identifier enable view reuse between layouts that produce same kind of views.
     */
     var viewReuseGroup: String? { get }
->>>>>>> 8378852c
+
+    var identifier: String { get }
 }
 
 public extension Layout {
