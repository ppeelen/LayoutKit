--- conflicted
+++ resolved
@@ -23,13 +23,11 @@
     /// It is used to identify which views should be reused when animating from one layout to another.
     open let viewReuseId: String?
 
-<<<<<<< HEAD
-    open let identifier: String = UUID().uuidString
-=======
     /// An identifier for layouts that produce same view
     /// It is used to identify if view can be reused for another layout
     open let viewReuseGroup: String?
->>>>>>> 8378852c
+
+    open let identifier: String = UUID().uuidString
 
     /// A configuration block that is run on the main thread after the view is created.
     open let config: ((V) -> Void)?
